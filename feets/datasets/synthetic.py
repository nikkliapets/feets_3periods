#!/usr/bin/env python
# -*- coding: utf-8 -*-

# The MIT License (MIT)

# Copyright (c) 2017 Juan Cabral

# Permission is hereby granted, free of charge, to any person obtaining a copy
# of this software and associated documentation files (the "Software"), to deal
# in the Software without restriction, including without limitation the rights
# to use, copy, modify, merge, publish, distribute, sublicense, and/or sell
# copies of the Software, and to permit persons to whom the Software is
# furnished to do so, subject to the following conditions:

# The above copyright notice and this permission notice shall be included in
# all copies or substantial portions of the Software.

# THE SOFTWARE IS PROVIDED "AS IS", WITHOUT WARRANTY OF ANY KIND, EXPRESS OR
# IMPLIED, INCLUDING BUT NOT LIMITED TO THE WARRANTIES OF MERCHANTABILITY,
# FITNESS FOR A PARTICULAR PURPOSE AND NONINFRINGEMENT. IN NO EVENT SHALL THE
# AUTHORS OR COPYRIGHT HOLDERS BE LIABLE FOR ANY CLAIM, DAMAGES OR OTHER
# LIABILITY, WHETHER IN AN ACTION OF CONTRACT, TORT OR OTHERWISE, ARISING FROM,
# OUT OF OR IN CONNECTION WITH THE SOFTWARE OR THE USE OR OTHER DEALINGS IN THE
# SOFTWARE.

# =============================================================================
# DOCS
# =============================================================================

"""Synthetic light curve generator.

"""


# =============================================================================
# IMPORTS
# =============================================================================

import numpy as np

from .base import Data


# =============================================================================
# CONSTANTS
# =============================================================================

DS_NAME = "feets-synthetic"

DESCRIPTION = "Lightcurve created with random numbers"

BANDS = ("B", "V")

METADATA = None

DEFAULT_SIZE = 10000


# =============================================================================
# FUNCTIONS
# =============================================================================

def create_random(magf, magf_params, errf, errf_params,
                  timef=np.linspace, timef_params=None, size=DEFAULT_SIZE,
                  id=None, ds_name=DS_NAME, description=DESCRIPTION,
                  bands=BANDS, metadata=METADATA):
    """Generate a data with any given random function.

    Parameters
    ----------

    magf : callable
        Function to generate the magnitudes.
    magf_params : dict-like
        Parameters to feed the `magf` function.
    errf : callable
        Function to generate the magnitudes.
    errf_params : dict-like
        Parameters to feed the `errf` function.
    timef : callable, (default=numpy.linspace)
        Function to generate the times.
    timef_params : dict-like or None, (default={"start": 0., "stop": 1.})
        Parameters to feed the `timef` callable.
    size : int (default=10000)
        Number of obervation of the light curves
    id : object (default=None)
        Id of the created data.
    ds_name : str (default="feets-synthetic")
        Name of the dataset
    description : str (default="Lightcurve created with random numbers")
        Description of the data
    bands : tuple of strings (default=("B", "V"))
        The bands to be created
    metadata : dict-like or None (default=None)
        The metadata of the created data

    Returns
    -------

    data
        A Data object with a random lightcurves.

    Examples
    --------

    .. code-block:: pycon

        >>> from numpy import random
        >>>  create_random(
        ...     magf=random.normal, magf_params={"loc": 0, "scale": 1},
        ...     errf=random.normal, errf_params={"loc": 0, "scale": 0.008})
        Data(id=None, ds_name='feets-synthetic', bands=('B', 'V'))

    """
    timef_params = (
        {"start": 0., "stop": 1.}
        if timef_params is None else
        timef_params.copy())
    timef_params.update(num=size)

    magf_params = magf_params.copy()
    magf_params.update(size=size)

    errf_params = errf_params.copy()
    errf_params.update(size=size)

    data = {}
    for band in bands:
        data[band] = {
            "time": timef(**timef_params),
            "magnitude": magf(**magf_params),
<<<<<<< HEAD
            "error": errf(**errf_params)}
=======
            "error":  errf(**errf_params)}
>>>>>>> d1d3af59
    return Data(
        id=id, ds_name=ds_name, description=description,
        bands=bands, metadata=metadata, data=data)


def create_normal(mu=0., sigma=1., mu_err=0.,
                  sigma_err=1., seed=None, **kwargs):
    """Generate a data with magnitudes that follows a Gaussian
     distribution. Also their errors are gaussian.

    Parameters
    ----------

    mu : float (default=0)
        Mean of the gaussian distribution of magnitudes
    sigma : float (default=1)
        Standar deviation of the gaussian distribution of magnitude errors
    mu_err : float (default=0)
        Mean of the gaussian distribution of magnitudes
    sigma_err : float (default=1)
        Standar deviation of the gaussian distribution of magnitude errorrs
    seed : {None, int, array_like}, optional
        Random seed used to initialize the pseudo-random number generator.
        Can be any integer between 0 and 2**32 - 1 inclusive, an
        array (or other sequence) of such integers, or None (the default).
        If seed is None, then RandomState will try to read data from
        /dev/urandom (or the Windows analogue) if available or seed from
        the clock otherwise.
    kwargs : optional
        extra arguments for create_random.

    Returns
    -------

    data
        A Data object with a random lightcurves.

    Examples
    --------

    .. code-block:: pycon

        >>> ds = create_normal(0, 1, 0, .0008, seed=42)
        >>> ds
        Data(id=None, ds_name='feets-synthetic', bands=('B', 'V'))
        >>> ds.data.B
        LightCurve(time[10000], magnitude[10000], error[10000])
        >>> ds.data.B.time
        array([  0.00000000e+00,   1.00010001e-04,   2.00020002e-04, ...,
                 9.99799980e-01,   9.99899990e-01,   1.00000000e+00])

    """

    random = np.random.RandomState(seed)
    return create_random(
        magf=random.normal, magf_params={"loc": mu, "scale": sigma},
        errf=random.normal, errf_params={"loc": mu_err, "scale": sigma_err},
        **kwargs)


def create_uniform(low=0., high=1., mu_err=0., sigma_err=1.,
                   seed=None, **kwargs):
    """Generate a data with magnitudes that follows a uniform
     distribution; the error instead are gaussian.

    Parameters
    ----------

    low : float, optional
        Lower boundary of the output interval.  All values generated will be
        greater than or equal to low.  The default value is 0.
    high : float, optional
        Upper boundary of the output interval.  All values generated will be
        less than high.  The default value is 1.0.
    mu_err : float (default=0)
        Mean of the gaussian distribution of magnitudes
    sigma_err : float (default=1)
        Standar deviation of the gaussian distribution of magnitude errorrs
    seed : {None, int, array_like}, optional
        Random seed used to initialize the pseudo-random number generator.
        Can be any integer between 0 and 2**32 - 1 inclusive, an
        array (or other sequence) of such integers, or None (the default).
        If seed is None, then RandomState will try to read data from
        /dev/urandom (or the Windows analogue) if available or seed from
        the clock otherwise.
    kwargs : optional
        extra arguments for create_random.

    Returns
    -------

    data
        A Data object with a random lightcurves.

    Examples
    --------

    .. code-block:: pycon

        >>> ds = synthetic.create_uniform(1, 2, 0, .0008, 42)
        >>> ds
        Data(id=None, ds_name='feets-synthetic', bands=('B', 'V'))
        >>> ds.data.B.magnitude
        array([ 1.37454012,  1.95071431,  1.73199394, ...,  1.94670792,
                1.39748799,  1.2171404 ])

    """
    random = np.random.RandomState(seed)
    return create_random(
        magf=random.uniform, magf_params={"low": low, "high": high},
        errf=random.normal, errf_params={"loc": mu_err, "scale": sigma_err},
        **kwargs)


def create_periodic(mu_err=0., sigma_err=1., seed=None, **kwargs):
    """Generate a data with magnitudes with periodic variability
     distribution; the error instead are gaussian.

    Parameters
    ----------
    mu_err : float (default=0)
        Mean of the gaussian distribution of magnitudes
    sigma_err : float (default=1)
        Standar deviation of the gaussian distribution of magnitude errorrs
    seed : {None, int, array_like}, optional
        Random seed used to initialize the pseudo-random number generator.
        Can be any integer between 0 and 2**32 - 1 inclusive, an
        array (or other sequence) of such integers, or None (the default).
        If seed is None, then RandomState will try to read data from
        /dev/urandom (or the Windows analogue) if available or seed from
        the clock otherwise.
    kwargs : optional
        extra arguments for create_random.

    Returns
    -------

    data
        A Data object with a random lightcurves.

    Examples
    --------

    .. code-block:: pycon

        >>> ds = synthetic.create_periodic(bands=["Ks"])
        >>> ds
        Data(id=None, ds_name='feets-synthetic', bands=('Ks',))
        >>> ds.data.Ks.magnitude
        array([ 0.95428053,  0.73022685,  0.03005121, ..., -0.26305297,
                2.57880082,  1.03376863])

    """

    random = np.random.RandomState(seed)

    size = kwargs.get("size", DEFAULT_SIZE)

    times, mags, errors = [], [], []
    for b in kwargs.get("bands", BANDS):
        time = 100 * random.rand(size)
        error = random.normal(size=size, loc=mu_err, scale=sigma_err)
        mag = np.sin(2 * np.pi * time) + error * random.randn(size)
        times.append(time)
        errors.append(error)
        mags.append(mag)

    times, mags, errors = iter(times), iter(mags), iter(errors)

    return create_random(
        magf=lambda **k: next(mags), magf_params={},
        errf=lambda **k: next(errors), errf_params={},
        timef=lambda **k: next(times), timef_params={}, **kwargs)<|MERGE_RESOLUTION|>--- conflicted
+++ resolved
@@ -129,11 +129,7 @@
         data[band] = {
             "time": timef(**timef_params),
             "magnitude": magf(**magf_params),
-<<<<<<< HEAD
-            "error": errf(**errf_params)}
-=======
             "error":  errf(**errf_params)}
->>>>>>> d1d3af59
     return Data(
         id=id, ds_name=ds_name, description=description,
         bands=bands, metadata=metadata, data=data)
