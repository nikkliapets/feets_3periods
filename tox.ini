--- conflicted
+++ resolved
@@ -15,11 +15,8 @@
 # =============================================================================
 
 [tox]
-<<<<<<< HEAD
 envlist = style, py36, py37, coverage
-=======
-envlist = style, py35, py36, coverage
->>>>>>> d1d3af59
+
 
 [testenv]
 deps = ipdb
@@ -32,14 +29,11 @@
 usedevelop = False
 deps = flake8
 commands =
-<<<<<<< HEAD
     flake8 setup.py feets --count --ignore=E402,W504 {posargs}
-=======
-    flake8 setup.py feets --count --extend-ignore=E402 {posargs}
->>>>>>> d1d3af59
+
 
 [testenv:coverage]
-basepython = python3.6
+basepython = python3
 usedevelop = True
 deps = coverage
 commands =
